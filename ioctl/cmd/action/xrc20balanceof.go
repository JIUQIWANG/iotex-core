--- conflicted
+++ resolved
@@ -23,37 +23,8 @@
 	Args:  cobra.ExactArgs(1),
 	RunE: func(cmd *cobra.Command, args []string) error {
 		cmd.SilenceUsage = true
-<<<<<<< HEAD
-		owner, err := alias.EtherAddress(args[0])
-		if err != nil {
-			return output.PrintError(output.AddressError, err.Error())
-		}
-		bytecode, err := xrc20ABI.Pack("balanceOf", owner)
-		if err != nil {
-			return output.PrintError(0, "cannot generate bytecode from given command"+err.Error()) // TODO: undefined error
-		}
-		contract, err := xrc20Contract()
-		if err != nil {
-			return output.PrintError(output.AddressError, err.Error())
-		}
-		result, err := read(contract, bytecode)
-		if err != nil {
-			return output.PrintError(0, err.Error()) // TODO: undefined error
-		}
-		decimal, _ := new(big.Int).SetString(result, 16)
-		if result == "" {
-			result = "0"
-		}
-		if decimal == nil {
-			decimal = big.NewInt(0)
-		}
-		message := amountMessage{RawData: result, Decimal: decimal.String()}
-		fmt.Println(message.String())
-		return err
-=======
 		err := balanceOf(args[0])
 		return output.PrintError(err)
->>>>>>> b43ab421
 	},
 }
 
@@ -75,6 +46,12 @@
 		return output.NewError(0, "failed to read contract", err)
 	}
 	decimal, _ := new(big.Int).SetString(result, 16)
+	if result == "" {
+		result = "0"
+	}
+	if decimal == nil {
+		decimal = big.NewInt(0)
+	}
 	message := amountMessage{RawData: result, Decimal: decimal.String()}
 	fmt.Println(message.String())
 	return err
